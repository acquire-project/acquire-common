name: Build

on:
    push:
        branches: ["main"]
    pull_request:
        branches: ["main"]

jobs:
    build:
        strategy: 
          matrix:
            build_type: [Debug, Release]
            platform: ["windows-latest", "ubuntu-latest", "macos-latest"]

        runs-on: ${{ matrix.platform }}

        permissions:
            actions: write

        steps:
            - name: Cancel Previous Runs
              uses: styfle/cancel-workflow-action@0.10.0
              with:
                  access_token: ${{ github.token }}

            - uses: actions/checkout@v3
              with:
<<<<<<< HEAD
                submodules: true
=======
                  submodules: true
>>>>>>> 0210e5d6

            - name: CMake
              run: cmake -B ${{github.workspace}}/build -DCMAKE_BUILD_TYPE=${{matrix.build_type}}

            - name: Build
              run: |
                  cmake --build ${{github.workspace}}/build --config ${{matrix.build_type}}
                  cpack --config ${{github.workspace}}/build/CPackConfig.cmake -C ${{matrix.build_type}} -G ZIP

            - uses: actions/upload-artifact@v3
              with:
                  name: ${{matrix.platform}} ${{matrix.build_type}} binaries
                  path: ${{github.workspace}}/*.zip<|MERGE_RESOLUTION|>--- conflicted
+++ resolved
@@ -26,11 +26,7 @@
 
             - uses: actions/checkout@v3
               with:
-<<<<<<< HEAD
-                submodules: true
-=======
                   submodules: true
->>>>>>> 0210e5d6
 
             - name: CMake
               run: cmake -B ${{github.workspace}}/build -DCMAKE_BUILD_TYPE=${{matrix.build_type}}
